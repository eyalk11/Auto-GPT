--- conflicted
+++ resolved
@@ -34,11 +34,7 @@
     """Get the voice engine to use for the given configuration"""
     tts_provider = config.text_to_speech_provider
     if tts_provider == "elevenlabs":
-<<<<<<< HEAD
-        voice_engine = ElevenLabsSpeech()
-=======
         voice_engine = ElevenLabsSpeech(config)
->>>>>>> 76320677
     elif tts_provider == "macos":
         voice_engine = MacOSTTS()
     elif tts_provider == "streamelements":
