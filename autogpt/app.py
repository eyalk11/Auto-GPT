""" Command and Control """
import json
from typing import Dict, List, NoReturn, Union

from autogpt.agent.agent_manager import AgentManager
from autogpt.commands.analyze_code import analyze_code
from autogpt.commands.audio_text import read_audio_from_file
<<<<<<< HEAD
from autogpt.commands.command import CommandRegistry, command
from autogpt.commands.evaluate_code import evaluate_code
=======
>>>>>>> fa91bc15
from autogpt.commands.execute_code import (
    execute_python_file,
    execute_shell,
    execute_shell_popen,
)
from autogpt.commands.file_operations import (
    append_to_file,
    delete_file,
    download_file,
    read_file,
    search_files,
    write_to_file,
)
from autogpt.commands.git_operations import clone_repository
from autogpt.commands.google_search import google_official_search, google_search
from autogpt.commands.image_gen import generate_image
from autogpt.commands.improve_code import improve_code
from autogpt.commands.twitter import send_tweet
from autogpt.commands.web_requests import scrape_links, scrape_text
from autogpt.commands.web_selenium import browse_website
from autogpt.commands.write_tests import write_tests
from autogpt.config import Config
from autogpt.json_utils.json_fix_llm import fix_and_parse_json
from autogpt.memory import get_memory
from autogpt.processing.text import summarize_text
from autogpt.prompts.generator import PromptGenerator
from autogpt.speech import say_text

CFG = Config()
AGENT_MANAGER = AgentManager()


def is_valid_int(value: str) -> bool:
    """Check if the value is a valid integer

    Args:
        value (str): The value to check

    Returns:
        bool: True if the value is a valid integer, False otherwise
    """
    try:
        int(value)
        return True
    except ValueError:
        return False


def get_command(response_json: Dict):
    """Parse the response and return the command name and arguments

    Args:
        response_json (json): The response from the AI

    Returns:
        tuple: The command name and arguments

    Raises:
        json.decoder.JSONDecodeError: If the response is not valid JSON

        Exception: If any other error occurs
    """
    try:
        if "command" not in response_json:
            return "Error:", "Missing 'command' object in JSON"

        if not isinstance(response_json, dict):
            return "Error:", f"'response_json' object is not dictionary {response_json}"

        command = response_json["command"]
        if not isinstance(command, dict):
            return "Error:", "'command' object is not a dictionary"

        if "name" not in command:
            return "Error:", "Missing 'name' field in 'command' object"

        command_name = command["name"]

        # Use an empty dictionary if 'args' field is not present in 'command' object
        arguments = command.get("args", {})

        return command_name, arguments
    except json.decoder.JSONDecodeError:
        return "Error:", "Invalid JSON"
    # All other errors, return "Error: + error message"
    except Exception as e:
        return "Error:", str(e)


def map_command_synonyms(command_name: str):
    """Takes the original command name given by the AI, and checks if the
    string matches a list of common/known hallucinations
    """
    synonyms = [
        ("write_file", "write_to_file"),
        ("create_file", "write_to_file"),
        ("search", "google"),
    ]
    for seen_command, actual_command_name in synonyms:
        if command_name == seen_command:
            return actual_command_name
    return command_name


def execute_command(
    command_registry: CommandRegistry,
    command_name: str,
    arguments,
    prompt: PromptGenerator,
):
    """Execute the command and return the result

    Args:
        command_name (str): The name of the command to execute
        arguments (dict): The arguments for the command

    Returns:
        str: The result of the command
    """
    try:
        cmd = command_registry.commands.get(command_name)

        # If the command is found, call it with the provided arguments
        if cmd:
            return cmd(**arguments)

        # TODO: Remove commands below after they are moved to the command registry.
        command_name = map_command_synonyms(command_name.lower())

        if command_name == "memory_add":
            return memory.add(arguments["string"])
        elif command_name == "get_text_summary":
            return get_text_summary(arguments["url"], arguments["question"])
        elif command_name == "get_hyperlinks":
            return get_hyperlinks(arguments["url"])
        elif command_name == "download_file":
            if not CFG.allow_downloads:
                return "Error: You do not have user authorization to download files locally."
            return download_file(arguments["url"], arguments["file"])
<<<<<<< HEAD
=======
        elif command_name == "browse_website":
            return browse_website(arguments["url"], arguments["question"])
        # TODO: Change these to take in a file rather than pasted code, if
        # non-file is given, return instructions "Input should be a python
        # filepath, write your code to file and try again"
        elif command_name == "analyze_code":
            return analyze_code(arguments["code"])
        elif command_name == "improve_code":
            return improve_code(arguments["suggestions"], arguments["code"])
        elif command_name == "write_tests":
            return write_tests(arguments["code"], arguments.get("focus"))
        elif command_name == "execute_python_file":  # Add this command
            return execute_python_file(arguments["file"])
        elif command_name == "execute_shell":
            if CFG.execute_local_commands:
                return execute_shell(arguments["command_line"])
            else:
                return (
                    "You are not allowed to run local shell commands. To execute"
                    " shell commands, EXECUTE_LOCAL_COMMANDS must be set to 'True' "
                    "in your config. Do not attempt to bypass the restriction."
                )
>>>>>>> fa91bc15
        elif command_name == "execute_shell_popen":
            if CFG.execute_local_commands:
                return execute_shell_popen(arguments["command_line"])
            else:
                return (
                    "You are not allowed to run local shell commands. To execute"
                    " shell commands, EXECUTE_LOCAL_COMMANDS must be set to 'True' "
                    "in your config. Do not attempt to bypass the restriction."
                )
        # TODO: Change these to take in a file rather than pasted code, if
        # non-file is given, return instructions "Input should be a python
        # filepath, write your code to file and try again
        elif command_name == "do_nothing":
            return "No action performed."
        elif command_name == "task_complete":
            shutdown()
        else:
            for command in prompt.commands:
                if command_name == command["label"] or command_name == command["name"]:
                    return command["function"](*arguments.values())
            return (
                f"Unknown command '{command_name}'. Please refer to the 'COMMANDS'"
                " list for available commands and only respond in the specified JSON"
                " format."
            )
    except Exception as e:
        return f"Error: {str(e)}"


def get_text_summary(url: str, question: str) -> str:
    """Return the results of a Google search

    Args:
        url (str): The url to scrape
        question (str): The question to summarize the text for

    Returns:
        str: The summary of the text
    """
    text = scrape_text(url)
    summary = summarize_text(url, text, question)
    return f""" "Result" : {summary}"""


def get_hyperlinks(url: str) -> Union[str, List[str]]:
    """Return the results of a Google search

    Args:
        url (str): The url to scrape

    Returns:
        str or list: The hyperlinks on the page
    """
    return scrape_links(url)


def shutdown() -> NoReturn:
    """Shut down the program"""
    print("Shutting down...")
    quit()


@command(
    "start_agent",
    "Start GPT Agent",
    '"name": "<name>", "task": "<short_task_desc>", "prompt": "<prompt>"',
)
def start_agent(name: str, task: str, prompt: str, model=CFG.fast_llm_model) -> str:
    """Start an agent with a given name, task, and prompt

    Args:
        name (str): The name of the agent
        task (str): The task of the agent
        prompt (str): The prompt for the agent
        model (str): The model to use for the agent

    Returns:
        str: The response of the agent
    """
    # Remove underscores from name
    voice_name = name.replace("_", " ")

    first_message = f"""You are {name}.  Respond with: "Acknowledged"."""
    agent_intro = f"{voice_name} here, Reporting for duty!"

    # Create agent
    if CFG.speak_mode:
        say_text(agent_intro, 1)
    key, ack = AGENT_MANAGER.create_agent(task, first_message, model)

    if CFG.speak_mode:
        say_text(f"Hello {voice_name}. Your task is as follows. {task}.")

    # Assign task (prompt), get response
    agent_response = AGENT_MANAGER.message_agent(key, prompt)

    return f"Agent {name} created with key {key}. First response: {agent_response}"


@command("message_agent", "Message GPT Agent", '"key": "<key>", "message": "<message>"')
def message_agent(key: str, message: str) -> str:
    """Message an agent with a given key and message"""
    # Check if the key is a valid integer
    if is_valid_int(key):
        agent_response = AGENT_MANAGER.message_agent(int(key), message)
    else:
        return "Invalid key, must be an integer."

    # Speak response
    if CFG.speak_mode:
        say_text(agent_response, 1)
    return agent_response


@command("list_agents", "List GPT Agents", "")
def list_agents() -> str:
    """List all agents

    Returns:
        str: A list of all agents
    """
    return "List of agents:\n" + "\n".join(
        [str(x[0]) + ": " + x[1] for x in AGENT_MANAGER.list_agents()]
    )


@command("delete_agent", "Delete GPT Agent", '"key": "<key>"')
def delete_agent(key: str) -> str:
    """Delete an agent with a given key

    Args:
        key (str): The key of the agent to delete

    Returns:
        str: A message indicating whether the agent was deleted or not
    """
    result = AGENT_MANAGER.delete_agent(key)
    return f"Agent {key} deleted." if result else f"Agent {key} does not exist."<|MERGE_RESOLUTION|>--- conflicted
+++ resolved
@@ -5,11 +5,8 @@
 from autogpt.agent.agent_manager import AgentManager
 from autogpt.commands.analyze_code import analyze_code
 from autogpt.commands.audio_text import read_audio_from_file
-<<<<<<< HEAD
 from autogpt.commands.command import CommandRegistry, command
 from autogpt.commands.evaluate_code import evaluate_code
-=======
->>>>>>> fa91bc15
 from autogpt.commands.execute_code import (
     execute_python_file,
     execute_shell,
@@ -145,35 +142,12 @@
             return get_text_summary(arguments["url"], arguments["question"])
         elif command_name == "get_hyperlinks":
             return get_hyperlinks(arguments["url"])
+        elif command_name == "analyze_code":
+            return analyze_code(arguments["code"])
         elif command_name == "download_file":
             if not CFG.allow_downloads:
                 return "Error: You do not have user authorization to download files locally."
             return download_file(arguments["url"], arguments["file"])
-<<<<<<< HEAD
-=======
-        elif command_name == "browse_website":
-            return browse_website(arguments["url"], arguments["question"])
-        # TODO: Change these to take in a file rather than pasted code, if
-        # non-file is given, return instructions "Input should be a python
-        # filepath, write your code to file and try again"
-        elif command_name == "analyze_code":
-            return analyze_code(arguments["code"])
-        elif command_name == "improve_code":
-            return improve_code(arguments["suggestions"], arguments["code"])
-        elif command_name == "write_tests":
-            return write_tests(arguments["code"], arguments.get("focus"))
-        elif command_name == "execute_python_file":  # Add this command
-            return execute_python_file(arguments["file"])
-        elif command_name == "execute_shell":
-            if CFG.execute_local_commands:
-                return execute_shell(arguments["command_line"])
-            else:
-                return (
-                    "You are not allowed to run local shell commands. To execute"
-                    " shell commands, EXECUTE_LOCAL_COMMANDS must be set to 'True' "
-                    "in your config. Do not attempt to bypass the restriction."
-                )
->>>>>>> fa91bc15
         elif command_name == "execute_shell_popen":
             if CFG.execute_local_commands:
                 return execute_shell_popen(arguments["command_line"])
